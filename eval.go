package hil

import (
	"bytes"
	"errors"
	"fmt"
	"sync"

	"github.com/hashicorp/hil/ast"
)

// EvalConfig is the configuration for evaluating.
type EvalConfig struct {
	// GlobalScope is the global scope of execution for evaluation.
	GlobalScope *ast.BasicScope

	// SemanticChecks is a list of additional semantic checks that will be run
	// on the tree prior to evaluating it. The type checker, identifier checker,
	// etc. will be run before these automatically.
	SemanticChecks []SemanticChecker
}

// SemanticChecker is the type that must be implemented to do a
// semantic check on an AST tree. This will be called with the root node.
type SemanticChecker func(ast.Node) error

// EvaluationResult is a struct returned from the hil.Eval function,
// representing the result of an interpolation. Results are returned in their
// "natural" Go structure rather than in terms of the HIL AST.  For the types
// currently implemented, this means that the Value field can be interpreted as
// the following Go types:
//     TypeInvalid: undefined
//     TypeString:  string
//     TypeList:    []interface{}
//     TypeMap:     map[string]interface{}
//     TypBool:     bool
type EvaluationResult struct {
	Type  EvalType
	Value interface{}
}

// InvalidResult is a structure representing the result of a HIL interpolation
// which has invalid syntax, missing variables, or some other type of error.
// The error is described out of band in the accompanying error return value.
var InvalidResult = EvaluationResult{Type: TypeInvalid, Value: nil}

// errExitUnknown is an internal error that when returned means the result
// is an unknown value. We use this for early exit.
var errExitUnknown = errors.New("unknown value")

func Eval(root ast.Node, config *EvalConfig) (EvaluationResult, error) {
	output, outputType, err := internalEval(root, config)
	if err != nil {
		return InvalidResult, err
	}

	switch outputType {
	case ast.TypeList:
		val, err := VariableToInterface(ast.Variable{
			Type:  ast.TypeList,
			Value: output,
		})
		return EvaluationResult{
			Type:  TypeList,
			Value: val,
		}, err
	case ast.TypeMap:
		val, err := VariableToInterface(ast.Variable{
			Type:  ast.TypeMap,
			Value: output,
		})
		return EvaluationResult{
			Type:  TypeMap,
			Value: val,
		}, err
	case ast.TypeString:
		return EvaluationResult{
			Type:  TypeString,
			Value: output,
		}, nil
<<<<<<< HEAD
	case ast.TypeUnknown:
		return EvaluationResult{
			Type:  TypeUnknown,
			Value: UnknownValue,
=======
	case ast.TypeBool:
		return EvaluationResult{
			Type:  TypeBool,
			Value: output,
>>>>>>> 2671beaf
		}, nil
	default:
		return InvalidResult, fmt.Errorf("unknown type %s as interpolation output", outputType)
	}
}

// Eval evaluates the given AST tree and returns its output value, the type
// of the output, and any error that occurred.
func internalEval(root ast.Node, config *EvalConfig) (interface{}, ast.Type, error) {
	// Copy the scope so we can add our builtins
	if config == nil {
		config = new(EvalConfig)
	}
	scope := registerBuiltins(config.GlobalScope)
	implicitMap := map[ast.Type]map[ast.Type]string{
		ast.TypeFloat: {
			ast.TypeInt:    "__builtin_FloatToInt",
			ast.TypeString: "__builtin_FloatToString",
		},
		ast.TypeInt: {
			ast.TypeFloat:  "__builtin_IntToFloat",
			ast.TypeString: "__builtin_IntToString",
		},
		ast.TypeString: {
			ast.TypeInt:   "__builtin_StringToInt",
			ast.TypeFloat: "__builtin_StringToFloat",
			ast.TypeBool:  "__builtin_StringToBool",
		},
		ast.TypeBool: {
			ast.TypeString: "__builtin_BoolToString",
		},
	}

	// Build our own semantic checks that we always run
	tv := &TypeCheck{Scope: scope, Implicit: implicitMap}
	ic := &IdentifierCheck{Scope: scope}

	// Build up the semantic checks for execution
	checks := make(
		[]SemanticChecker,
		len(config.SemanticChecks),
		len(config.SemanticChecks)+2)
	copy(checks, config.SemanticChecks)
	checks = append(checks, ic.Visit)
	checks = append(checks, tv.Visit)

	// Run the semantic checks
	for _, check := range checks {
		if err := check(root); err != nil {
			return nil, ast.TypeInvalid, err
		}
	}

	// Execute
	v := &evalVisitor{Scope: scope}
	return v.Visit(root)
}

// EvalNode is the interface that must be implemented by any ast.Node
// to support evaluation. This will be called in visitor pattern order.
// The result of each call to Eval is automatically pushed onto the
// stack as a LiteralNode. Pop elements off the stack to get child
// values.
type EvalNode interface {
	Eval(ast.Scope, *ast.Stack) (interface{}, ast.Type, error)
}

type evalVisitor struct {
	Scope ast.Scope
	Stack ast.Stack

	err  error
	lock sync.Mutex
}

func (v *evalVisitor) Visit(root ast.Node) (interface{}, ast.Type, error) {
	// Run the actual visitor pattern
	root.Accept(v.visit)

	// Get our result and clear out everything else
	var result *ast.LiteralNode
	if v.Stack.Len() > 0 {
		result = v.Stack.Pop().(*ast.LiteralNode)
	} else {
		result = new(ast.LiteralNode)
	}
	resultErr := v.err
	if resultErr == errExitUnknown {
		// This means the return value is unknown and we used the error
		// as an early exit mechanism. Reset since the value on the stack
		// should be the unknown value.
		resultErr = nil
	}

	// Clear everything else so we aren't just dangling
	v.Stack.Reset()
	v.err = nil

	t, err := result.Type(v.Scope)
	if err != nil {
		return nil, ast.TypeInvalid, err
	}

	return result.Value, t, resultErr
}

func (v *evalVisitor) visit(raw ast.Node) ast.Node {
	if v.err != nil {
		return raw
	}

	en, err := evalNode(raw)
	if err != nil {
		v.err = err
		return raw
	}

	out, outType, err := en.Eval(v.Scope, &v.Stack)
	if err != nil {
		v.err = err
		return raw
	}

	v.Stack.Push(&ast.LiteralNode{
		Value: out,
		Typex: outType,
	})

	if outType == ast.TypeUnknown {
		// Halt immediately
		v.err = errExitUnknown
		return raw
	}

	return raw
}

// evalNode is a private function that returns an EvalNode for built-in
// types as well as any other EvalNode implementations.
func evalNode(raw ast.Node) (EvalNode, error) {
	switch n := raw.(type) {
	case *ast.Index:
		return &evalIndex{n}, nil
	case *ast.Call:
		return &evalCall{n}, nil
	case *ast.Output:
		return &evalOutput{n}, nil
	case *ast.LiteralNode:
		return &evalLiteralNode{n}, nil
	case *ast.VariableAccess:
		return &evalVariableAccess{n}, nil
	default:
		en, ok := n.(EvalNode)
		if !ok {
			return nil, fmt.Errorf("node doesn't support evaluation: %#v", raw)
		}

		return en, nil
	}
}

type evalCall struct{ *ast.Call }

func (v *evalCall) Eval(s ast.Scope, stack *ast.Stack) (interface{}, ast.Type, error) {
	// Look up the function in the map
	function, ok := s.LookupFunc(v.Func)
	if !ok {
		return nil, ast.TypeInvalid, fmt.Errorf(
			"unknown function called: %s", v.Func)
	}

	// The arguments are on the stack in reverse order, so pop them off.
	args := make([]interface{}, len(v.Args))
	for i, _ := range v.Args {
		node := stack.Pop().(*ast.LiteralNode)
		args[len(v.Args)-1-i] = node.Value
	}

	// Call the function
	result, err := function.Callback(args)
	if err != nil {
		return nil, ast.TypeInvalid, fmt.Errorf("%s: %s", v.Func, err)
	}

	return result, function.ReturnType, nil
}

type evalIndex struct{ *ast.Index }

func (v *evalIndex) Eval(scope ast.Scope, stack *ast.Stack) (interface{}, ast.Type, error) {
	key := stack.Pop().(*ast.LiteralNode)
	target := stack.Pop().(*ast.LiteralNode)

	variableName := v.Index.Target.(*ast.VariableAccess).Name

	switch target.Typex {
	case ast.TypeList:
		return v.evalListIndex(variableName, target.Value, key.Value)
	case ast.TypeMap:
		return v.evalMapIndex(variableName, target.Value, key.Value)
	default:
		return nil, ast.TypeInvalid, fmt.Errorf(
			"target %q for indexing must be ast.TypeList or ast.TypeMap, is %s",
			variableName, target.Typex)
	}
}

func (v *evalIndex) evalListIndex(variableName string, target interface{}, key interface{}) (interface{}, ast.Type, error) {
	// We assume type checking was already done and we can assume that target
	// is a list and key is an int
	list, ok := target.([]ast.Variable)
	if !ok {
		return nil, ast.TypeInvalid, fmt.Errorf(
			"cannot cast target to []Variable, is: %T", target)
	}

	keyInt, ok := key.(int)
	if !ok {
		return nil, ast.TypeInvalid, fmt.Errorf(
			"cannot cast key to int, is: %T", key)
	}

	if len(list) == 0 {
		return nil, ast.TypeInvalid, fmt.Errorf("list is empty")
	}

	if keyInt < 0 || len(list) < keyInt+1 {
		return nil, ast.TypeInvalid, fmt.Errorf(
			"index %d out of range for list %s (max %d)",
			keyInt, variableName, len(list))
	}

	returnVal := list[keyInt].Value
	returnType := list[keyInt].Type
	return returnVal, returnType, nil
}

func (v *evalIndex) evalMapIndex(variableName string, target interface{}, key interface{}) (interface{}, ast.Type, error) {
	// We assume type checking was already done and we can assume that target
	// is a map and key is a string
	vmap, ok := target.(map[string]ast.Variable)
	if !ok {
		return nil, ast.TypeInvalid, fmt.Errorf(
			"cannot cast target to map[string]Variable, is: %T", target)
	}

	keyString, ok := key.(string)
	if !ok {
		return nil, ast.TypeInvalid, fmt.Errorf(
			"cannot cast key to string, is: %T", key)
	}

	if len(vmap) == 0 {
		return nil, ast.TypeInvalid, fmt.Errorf("map is empty")
	}

	value, ok := vmap[keyString]
	if !ok {
		return nil, ast.TypeInvalid, fmt.Errorf(
			"key %q does not exist in map %s", keyString, variableName)
	}

	return value.Value, value.Type, nil
}

type evalOutput struct{ *ast.Output }

func (v *evalOutput) Eval(s ast.Scope, stack *ast.Stack) (interface{}, ast.Type, error) {
	// The expressions should all be on the stack in reverse
	// order. So pop them off, reverse their order, and concatenate.
	nodes := make([]*ast.LiteralNode, 0, len(v.Exprs))
	for range v.Exprs {
		nodes = append(nodes, stack.Pop().(*ast.LiteralNode))
	}

	// Special case the single list and map
	if len(nodes) == 1 {
		switch t := nodes[0].Typex; t {
		case ast.TypeList:
			fallthrough
		case ast.TypeMap:
			fallthrough
		case ast.TypeUnknown:
			return nodes[0].Value, t, nil
		}
	}

	// Otherwise concatenate the strings
	var buf bytes.Buffer
	for i := len(nodes) - 1; i >= 0; i-- {
		buf.WriteString(nodes[i].Value.(string))
	}

	return buf.String(), ast.TypeString, nil
}

type evalLiteralNode struct{ *ast.LiteralNode }

func (v *evalLiteralNode) Eval(ast.Scope, *ast.Stack) (interface{}, ast.Type, error) {
	return v.Value, v.Typex, nil
}

type evalVariableAccess struct{ *ast.VariableAccess }

func (v *evalVariableAccess) Eval(scope ast.Scope, _ *ast.Stack) (interface{}, ast.Type, error) {
	// Look up the variable in the map
	variable, ok := scope.LookupVar(v.Name)
	if !ok {
		return nil, ast.TypeInvalid, fmt.Errorf(
			"unknown variable accessed: %s", v.Name)
	}

	// Check if the variable contains any unknown types. If so, then
	// mark it as unknown and return that type.
	if ast.IsUnknown(variable) {
		return nil, ast.TypeUnknown, nil
	}

	return variable.Value, variable.Type, nil
}<|MERGE_RESOLUTION|>--- conflicted
+++ resolved
@@ -78,17 +78,15 @@
 			Type:  TypeString,
 			Value: output,
 		}, nil
-<<<<<<< HEAD
+	case ast.TypeBool:
+		return EvaluationResult{
+			Type:  TypeBool,
+			Value: output,
+		}, nil
 	case ast.TypeUnknown:
 		return EvaluationResult{
 			Type:  TypeUnknown,
 			Value: UnknownValue,
-=======
-	case ast.TypeBool:
-		return EvaluationResult{
-			Type:  TypeBool,
-			Value: output,
->>>>>>> 2671beaf
 		}, nil
 	default:
 		return InvalidResult, fmt.Errorf("unknown type %s as interpolation output", outputType)
